--- conflicted
+++ resolved
@@ -60,14 +60,11 @@
     "sphinx-book-theme>=1.1.3",
     "sphinxcontrib-video>=0.3.2",
 ]
-<<<<<<< HEAD
-browser = [
-    "jupyter-bokeh>=4.0.5",
+webapp = [
     "panel>=1.5.5",
-=======
+]
 readme = [
     "markdown-code-runner>=2.1.0",
->>>>>>> 3626f271
 ]
 
 [project.urls]
