--- conflicted
+++ resolved
@@ -944,11 +944,7 @@
 
 [[package]]
 name = "tuitorial"
-<<<<<<< HEAD
-version = "0.4.0.dev17+main.g80b9f68.dirty"
-=======
 version = "0.4.0.dev22+switch.ged480af.dirty"
->>>>>>> eb25f4b0
 source = { editable = "." }
 dependencies = [
     { name = "pyfiglet" },
